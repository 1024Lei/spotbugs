# Changelog

This is the changelog for SpotBugs. This follows [Keep a Changelog v1.0.0](http://keepachangelog.com/en/1.0.0/).

Currently the versioning policy of this project follows [Semantic Versioning v2.0.0](http://semver.org/spec/v2.0.0.html).

## Unreleased - 2018-??-??

<<<<<<< HEAD
* Start migrating STDOUT/STDERR usage to a logging framework
=======
## 3.1.9 - 2018-11-20

### Fixed
* Fix some out-of-bounds reports from LGTM
* Update asm to 7.0 for better Java 11 support ([#785](https://github.com/spotbugs/spotbugs/pull/785))
* Ignore @FXML annotated fields in UR\_UNIT\_READ ([#702](https://github.com/spotbugs/spotbugs/issues/702))

### CHANGED
* Allow parallel workspace builds in Eclipse with Spotbugs installed

## 3.1.8 - 2018-10-16

### Fixed
* Update asm to 6.2.1 for better Java 12 support ([#741](https://github.com/spotbugs/spotbugs/issues/741))
* Fix hash code collision ([#751](https://github.com/spotbugs/spotbugs/pull/751))
* Partially revert [#688](https://github.com/spotbugs/spotbugs/pull/688) because of the error in specific case with `checkcast` opcode ([#760](https://github.com/spotbugs/spotbugs/pull/760))

## 3.1.7 - 2018-09-12

### Fixed
* Don't print exit code related output if '-quiet' is passed ([#714](https://github.com/spotbugs/spotbugs/pull/714))
* Don't underflow the stack at INVOKEDYNAMIC when modeling stack frame types ([#500](https://github.com/spotbugs/spotbugs/issues/500))

### CHANGED
* ASM_VERSION=ASM7_EXPERIMENTAL by default to support Java 11
* Removed dependency to jFormatString (GPL) code ([#725](https://github.com/spotbugs/spotbugs/issues/725))
* Read User Preferences exported from SpotBugs Eclipse Plugin  ([#728](https://github.com/spotbugs/spotbugs/issues/728))

### ADDED
* Set ASM_VERSION=ASM6 if system property spotbugs.experimental=false

## 3.1.6 - 2018-07-18

### Fixed

* Potential NPE in test-harness-core ([#671](https://github.com/spotbugs/spotbugs/issues/671))
* Support project path with spaces in test-harness-core ([#683](https://github.com/spotbugs/spotbugs/issues/683))
* Processing of "J" (long value constants) was not processed in `OpcodeStack.Item(OpcodeStack.Item, String)`
* Processing of "Z" (boolean value constants) was not processed in `OpcodeStack.Item(OpcodeStack.Item, String)`
* Processing of Box classes like `java.lang.Integer` was not processed in `OpcodeStack.Item(OpcodeStack.Item, String)`

## 3.1.5 - 2018-06-15

### Fixed

* Keep IO.close(Closeable) that was deleted by 3.1.4 ([#661](https://github.com/spotbugs/spotbugs/issues/661))

## 3.1.4 - 2018-06-11 [YANKED]

### Fixed

* RANGE_ARRAY_LENGTH and RANGE_ARRAY_OFFSET false negative ([#595](https://github.com/spotbugs/spotbugs/issues/595))
* Close source file after analysis ([#591](https://github.com/spotbugs/spotbugs/issues/591))
* Inconsistent reporting for EI_EXPOSE_REP2 ([#603](https://github.com/spotbugs/spotbugs/issues/603))
* Update asm to 6.2 for better Java 11 support ([#648](https://github.com/spotbugs/spotbugs/issues/648))
* False positive: 'return value ignored' on Guavas Preconditions.checkNotNull() ([#578](https://github.com/spotbugs/spotbugs/issues/578))
* spotbugs-ant Ant dependency in wrong scope ([#655](https://github.com/spotbugs/spotbugs/issues/655))
>>>>>>> 99b9efd6

## 3.1.3 - 2018-04-18

### Added

* Support for errorprone @CheckReturnValue annotation ([#592](https://github.com/spotbugs/spotbugs/issues/592))

### Fixed

* Handle annotation on `package-info.class` properly ([#592](https://github.com/spotbugs/spotbugs/issues/592))
* Update asm to 6.1.1 to support Java 10
* Update Apache BCEL to 6.2 to support Java 9 package & module reference

## 3.1.2 - 2018-02-24

### Added

* Support for errorprone @CanIgnoreReturnValue annotation ([#463](https://github.com/spotbugs/spotbugs/issues/463))
* Added support for Checker Framework's Nullable annotations.

### Fixed

* Error on lambda analysis: "Constant pool at index 0 is null." ([#547](https://github.com/spotbugs/spotbugs/issues/547))
* Lambda methods reported as missing classes ([#527](https://github.com/spotbugs/spotbugs/issues/527))
* Unused variable reported with wrong name ([#516](https://github.com/spotbugs/spotbugs/issues/516))
* Require gradle 4.2.1 to fix gradle build failures on Java 9.0.1
* Do not print exceptions for unsupported classpath files ([#497](https://github.com/spotbugs/spotbugs/issues/497))
* Update dom4j to 2.1.0 to fix Illegal reflective access on Java 9

## 3.1.1 - 2017-11-29

### Fixed

* NP_NONNULL_PARAM_VIOLATION false positive ([#484](https://github.com/spotbugs/spotbugs/issues/484))
* Add missing package exports to plugin manifest ([#478](https://github.com/spotbugs/spotbugs/issues/478))

## 3.1.0 - 2017-10-25

### Fixed

* Do not try to parse module-info.class ([#408](https://github.com/spotbugs/spotbugs/issues/408))

## 3.1.0-RC7 - 2017-10-14

### Changed

* SpotBugs annotation is recommended instead of JSR305 annotation ([#130](https://github.com/spotbugs/spotbugs/pull/130))
* Improve color in HTML output ([#433](https://github.com/spotbugs/spotbugs/pull/433))

### Fixed

* Wrong Class-Path in MANIFEST.MF ([#407](https://github.com/spotbugs/spotbugs/pull/407))
* Avoid ArithmeticExceptions while interpreting ldiv/lrem values ([#413](https://github.com/spotbugs/spotbugs/issues/413))
* Parse `@CheckReturnValue` even in package-info from aux classpath ([#429](https://github.com/spotbugs/spotbugs/issues/429))

## 3.1.0-RC6 - 2017-09-25

### Removed

* Delete needless bundled libraries from Eclipse plugin ([#330](https://github.com/spotbugs/spotbugs/pull/330))

### Changed

* Upgrade BCEL from 6.1 SNAPSHOT to 6.1 STABLE ([#388](https://github.com/spotbugs/spotbugs/pull/388))
* Upgrade ASM from 6.0 BETA to 6.0 STABLE ([#373](https://github.com/spotbugs/spotbugs/issues/373))

### Added

* Add plugin/README into the distribution ([#331](https://github.com/spotbugs/spotbugs/pull/331))

### Fixed

* Fix broken command line script ([#323](https://github.com/spotbugs/spotbugs/issues/323))
* Fix broken Eclipse classpath variables ([#379](https://github.com/spotbugs/spotbugs/issues/379))
* Fix errors on processing INVOKEDYNAMIC instructions ([#371](https://github.com/spotbugs/spotbugs/issues/371))
* Fix errors on processing i2f, i2d and i2l instructions if the lhs is a character ([#389](https://github.com/spotbugs/spotbugs/issues/389))

## 3.1.0-RC5 - 2017-08-16

### Removed

* The `YourKitProfiler` class has been removed and the `findbugs.yourkit.enabled` system property is no longer supported ([#289](https://github.com/spotbugs/spotbugs/issues/289))

### Changed

* SpotBugs now consumes ASM 6.0 *beta* rather than *alpha* ([#268](https://github.com/spotbugs/spotbugs/issues/268))

## 3.1.0-RC4 - 2017-07-21

### Added

* The Eclipse SpotBugs plugin is eligible as an update for FindBugs 3.0.2 and earlier ([#209](https://github.com/spotbugs/spotbugs/issues/209))
* `<EarlierSubtypes>` and `<LaterSubtypes>` can now refer to supertypes from custom plug-ins ([#215](https://github.com/spotbugs/spotbugs/issues/215))

### Removed

* The `AbstractIntegrationTest.containsExactly` and `SpotBugsRule.containsExactly` methods have been replaced by `CountMatcher.containsExactly` ([#269](https://github.com/spotbugs/spotbugs/pull/269))

### Changed

* `jdepend:jdepend:2.9.1` is no longer a compile-scoped dependency but only test-scoped. ([#242](https://github.com/spotbugs/spotbugs/issues/242))
* `ICodeBase`, `IClassPath`, and `URLClassPath` now implement `AutoCloseable` ([#258](https://github.com/spotbugs/spotbugs/issues/258))

### Deprecated

* In future versions of SpotBugs, classes currently implementing the deprecated `org.apache.bcel.Constants` interface may no longer do so.
  Subclasses should either implement this interface themselves or, preferably, use the constants defined in the (non-deprecated) `org.apache.bcel.Const` class instead.
  ([#262](https://github.com/spotbugs/spotbugs/issues/262))

## 3.1.0-RC3 - 2017-06-10

### Added

* Make TypeQualifierResolver recognize android.support.annotation.NonNull and Nullable ([#182](https://github.com/spotbugs/spotbugs/pull/182))

### Fixed

* Fix wrong version in Eclipse Plugin ([#173](https://github.com/spotbugs/spotbugs/pull/173))
* When AnalysisRunner has findbugs.xml in jar, don't create temp jar ([#183](https://github.com/spotbugs/spotbugs/pull/183))

## 3.1.0-RC2 - 2017-05-16

### Added

* First release for SpotBugs Gradle Plugin ([#142](https://github.com/spotbugs/spotbugs/pull/142))
* Support plugin development by test harness ([#140](https://github.com/spotbugs/spotbugs/pull/140))

### Changed

* Change Eclipse Plugin ID to avoid conflict with FindBugs Eclipse Plugin ([#157](https://github.com/spotbugs/spotbugs/pull/157))

### Fixed

* Enhance performance of Eclipse Plugin ([#159](https://github.com/spotbugs/spotbugs/pull/1579))
* Fix HTML format in `messages.xml` and others ([#166](https://github.com/spotbugs/spotbugs/pull/166))
* Fix Japanese message in `messages_ja.xml` ([#164](https://github.com/spotbugs/spotbugs/pull/164))

## 3.1.0-RC1 - 2017-02-21

### Added

* Make TypeQualifierResolver recognize JetBrains NotNull annotations ([Patch #248](https://sourceforge.net/p/findbugs/patches/248/))
* excludePath and includePath in AntTask ([6668a9](https://github.com/spotbugs/spotbugs/commit/6668a9))
* Cancellation of queueing FindBugsJob in Eclipse plugin ([bceec81](https://github.com/spotbugs/spotbugs/commit/bceec81))
* Artifact which contains only SpotBugs annotations ([Bug#1341](https://sourceforge.net/p/findbugs/bugs/1341/))
* Warn if excludeFilter is empty ([4b7e93f](https://github.com/spotbugs/spotbugs/commit/4b7e93f))
* Partial Java9 support ([FindBugs#105](https://github.com/findbugsproject/findbugs/issues/105))
* `spotbugs.home` is available like `findbugs.home` ([#33](https://github.com/spotbugs/spotbugs/pull/33))

### Changed

* Support user preferences exported by the Export->Preferences wizard in Eclipse ([01b7df7](https://github.com/spotbugs/spotbugs/commit/01b7df7))
* No more dependency in annotations on BugRanker and Priorities ([2f9d672](https://github.com/findbugsproject/findbugs/commit/2f9d672), [725be6e](https://github.com/findbugsproject/findbugs/commit/725be6e))
* Several classes are now not Serializable ([#85](https://github.com/spotbugs/spotbugs/pull/85))

### Deprecated

* `OpcodeStack.Item.defineNewSpecialKind(String)` ([#27](https://github.com/spotbugs/spotbugs/pull/27))
* `Version.RELEASE` ([#125](https://github.com/spotbugs/spotbugs/pull/125))
* `DescriptorFactory.canonicalizeString(String)` ([#128](https://github.com/spotbugs/spotbugs/pull/128))

### Removed

* Java7 Support ([Issue #19](https://github.com/spotbugs/spotbugs/issues/19))
* WebCloud and other plugins
* BlueJ Support
* Artifact which packages not only SpotBugs annotations but also JSR305 annotations

### Fixed

* Typos in description, documentation and so on
* StackOverflowError in ValueRangeAnalysisFactory ([Bug#1369](https://sourceforge.net/p/findbugs/bugs/1369/))
* Command line "@" feature ([Bug#1375](https://sourceforge.net/p/findbugs/bugs/1375/))
* SOAPMessage.getSOAPHeader() can and does return null ([Bug#1368](https://sourceforge.net/p/findbugs/bugs/1368/))
* False positive in UC_USELESS_OBJECT  ([Bug#1373](https://sourceforge.net/p/findbugs/bugs/1373/))
* False positive in NP_LOAD_OF_KNOWN_NULL_VALUE  ([Bug#1372](https://sourceforge.net/p/findbugs/bugs/1372/))
* Missing java.nio.file.Files support in  OS_OPEN_STREAM ([Bugs#1399](https://sourceforge.net/p/findbugs/bugs/1399/)])
* False negative in GC_UNRELATED_TYPES  ([Bug#1387](https://sourceforge.net/p/findbugs/bugs/1387/))
* Not reliable BIT_SIGNED_CHECK ([Bug#1408](https://sourceforge.net/p/findbugs/bugs/1408/))
* Annotation of SIC_INNER_SHOULD_BE_STATIC_ANON ([Bug#1418](https://sourceforge.net/p/findbugs/bugs/1418/))
* Bug in ClassName.isAnonymous ([dcfb934](https://github.com/findbugsproject/findbugs/commit/dcfb934))
* long/double arguments handling in BuildStringPassthruGraph ([370808a](https://github.com/findbugsproject/findbugs/commit/370808a))
* long/double arguments handling in FindSqlInjection ([32a20db](https://github.com/findbugsproject/findbugs/commit/32a20db))
* getEntryValueForParameter in ValueNumberAnalysis ([fb11839](https://github.com/findbugsproject/findbugs/commit/fb11839))
* Do not generate non-constant SQL warnings for passthru methods ([Bug#1416](https://sourceforge.net/p/findbugs/bugs/1416/))
* Too eager "may expose internal representation by storing an externally mutable object" ([Bug#1397](https://sourceforge.net/p/findbugs/bugs/1397/))
* Do not report WrongMapIterator for EnumMap ([Bug#1422](https://sourceforge.net/p/findbugs/bugs/1422/))
* Default Case is Missing With Alias Enum Constants ([Bug#1392](https://sourceforge.net/p/findbugs/bugs/1392/))
* NPE when launched using IBM JDK on Linux ([Bug#1383](https://sourceforge.net/p/findbugs/bugs/1383/))
* Serializable should be out of target for  RI_REDUNDANT_INTERFACES   ([FindBugs#49](https://github.com/findbugsproject/findbugs/pull/49/files))
* nonnull annotations database for java.util.concurrent.ForkJoinPool ((fb8a953)[https://github.com/spotbugs/spotbugs/commit/fb8a953])
* Better handling for JDT illegal signatures([#55](https://github.com/spotbugs/spotbugs/pull/55))
* StaticCalendarDetector is constantly throwing ClassNotFoundExceptions ([#76](https://github.com/spotbugs/spotbugs/pull/76))
* ClassFormatException when analyze class with lambda (INVOKEDYNAMIC) ([#60](https://github.com/spotbugs/spotbugs/issues/60))

## FindBugs 3.0.1 or older

Check [changelog at SourceForge](http://findbugs.sourceforge.net/Changes.html).<|MERGE_RESOLUTION|>--- conflicted
+++ resolved
@@ -5,10 +5,8 @@
 Currently the versioning policy of this project follows [Semantic Versioning v2.0.0](http://semver.org/spec/v2.0.0.html).
 
 ## Unreleased - 2018-??-??
-
-<<<<<<< HEAD
 * Start migrating STDOUT/STDERR usage to a logging framework
-=======
+
 ## 3.1.9 - 2018-11-20
 
 ### Fixed
@@ -66,7 +64,6 @@
 * Update asm to 6.2 for better Java 11 support ([#648](https://github.com/spotbugs/spotbugs/issues/648))
 * False positive: 'return value ignored' on Guavas Preconditions.checkNotNull() ([#578](https://github.com/spotbugs/spotbugs/issues/578))
 * spotbugs-ant Ant dependency in wrong scope ([#655](https://github.com/spotbugs/spotbugs/issues/655))
->>>>>>> 99b9efd6
 
 ## 3.1.3 - 2018-04-18
 
