--- conflicted
+++ resolved
@@ -250,19 +250,10 @@
             return false;
         }
         IsNullValueFrame o2 = (IsNullValueFrame) other;
-<<<<<<< HEAD
         if (!Objects.equals(decision, o2.decision)) {
             return false;
         }
-        if (trackValueNumbers && !Objects.equals(knownValueMap, o2.knownValueMap)) {
-            return false;
-        }
-
-        return true;
-=======
-        return Objects.equals(decision, o2.decision)
-            && !(trackValueNumbers && !Objects.equals(knownValueMap, o2.knownValueMap));
->>>>>>> 7d07baf0
+        return !trackValueNumbers || Objects.equals(knownValueMap, o2.knownValueMap);
     }
 
     @Override
@@ -310,4 +301,4 @@
             }
         }
     }
-}
+}