/*
 * FindBugs - Find Bugs in Java programs
 * Copyright (C) 2005, University of Maryland
 *
 * This library is free software; you can redistribute it and/or
 * modify it under the terms of the GNU Lesser General Public
 * License as published by the Free Software Foundation; either
 * version 2.1 of the License, or (at your option) any later version.
 *
 * This library is distributed in the hope that it will be useful,
 * but WITHOUT ANY WARRANTY; without even the implied warranty of
 * MERCHANTABILITY or FITNESS FOR A PARTICULAR PURPOSE.  See the GNU
 * Lesser General Public License for more details.
 *
 * You should have received a copy of the GNU Lesser General Public
 * License along with this library; if not, write to the Free Software
 * Foundation, Inc., 59 Temple Place, Suite 330, Boston, MA  02111-1307  USA
 */

package edu.umd.cs.findbugs.ba;

import java.util.HashMap;
import java.util.Map;
import java.util.concurrent.AbstractExecutorService;
import java.util.concurrent.ExecutorService;
import java.util.concurrent.ScheduledThreadPoolExecutor;
import java.util.concurrent.ThreadPoolExecutor;

import javax.annotation.CheckForNull;
import javax.annotation.Nullable;
import javax.annotation.meta.When;

import org.apache.bcel.Const;
import org.apache.bcel.Repository;
import org.apache.bcel.classfile.AnnotationEntry;
import org.apache.bcel.classfile.ElementValuePair;
import org.apache.bcel.classfile.JavaClass;

import edu.umd.cs.findbugs.annotations.Confidence;
import edu.umd.cs.findbugs.classfile.ClassDescriptor;
import edu.umd.cs.findbugs.classfile.DescriptorFactory;
import edu.umd.cs.findbugs.internalAnnotations.DottedClassName;
import edu.umd.cs.findbugs.internalAnnotations.SlashedClassName;
import edu.umd.cs.findbugs.util.ClassName;
import edu.umd.cs.findbugs.util.Values;

/**
 * @author pugh
 */
public class CheckReturnAnnotationDatabase extends AnnotationDatabase<CheckReturnValueAnnotation> {

    private static final String JAVA_MATH_BIG_INTEGER = "java.math.BigInteger";
    private static final String SUBMIT = "submit";
    private static final String REDIRECT_ERROR_STREAM = "redirectErrorStream";
    private static final String JAVA_LANG_PROCESS_BUILDER = "java.lang.ProcessBuilder";
    private static final String JAVA_NET_INET_ADDRESS = "java.net.InetAddress";
    private static final String JAVA_LANG_STRING = "java.lang.String";
    private static final String LJAVA_LANG_STRING_V = "(Ljava/lang/String;)V";
    private static final String JAVA_MATH_BIG_DECIMAL = "java.math.BigDecimal";
    private static final String LJAVA_LANG_OBJECT_Z = "(Ljava/lang/Object;)Z";
    private static final String JAVA_UTIL_CONCURRENT_BLOCKING_QUEUE = "java.util.concurrent.BlockingQueue";
    private static final String OFFER = "offer";
    private static final String JAVA_UTIL_CONCURRENT_LOCKS_LOCK = "java.util.concurrent.locks.Lock";
    private static final String J_LJAVA_UTIL_CONCURRENT_TIME_UNIT_Z = "(JLjava/util/concurrent/TimeUnit;)Z";
    private static final String JAVA_UTIL_CONCURRENT_LOCKS_CONDITION = "java.util.concurrent.locks.Condition";
    private static final String JAVA_IO_FILE = "java.io.File";

    private JavaClass throwableClass, threadClass;

    public CheckReturnAnnotationDatabase() {
        setAddClassOnly(true);
        loadAuxiliaryAnnotations();
        setAddClassOnly(false);
    }

    @Override
    public void loadAuxiliaryAnnotations() {
        if (IGNORE_BUILTIN_ANNOTATIONS) {
            return;
        }
        boolean missingClassWarningsSuppressed = AnalysisContext.currentAnalysisContext().setMissingClassWarningsSuppressed(true);

        addMethodAnnotation("java.util.Iterator", "hasNext", "()Z", false, CheckReturnValueAnnotation.CHECK_RETURN_VALUE_LOW);
<<<<<<< HEAD
        addMethodAnnotation(Values.DOTTED_JAVA_IO_FILE, "createNewFile", "()Z", false,
                CheckReturnValueAnnotation.CHECK_RETURN_VALUE_MEDIUM_BAD_PRACTICE);
        addMethodAnnotation(Values.DOTTED_JAVA_IO_FILE, "delete", "()Z", false,
                CheckReturnValueAnnotation.CHECK_RETURN_VALUE_MEDIUM_BAD_PRACTICE);
        addMethodAnnotation(Values.DOTTED_JAVA_IO_FILE, "mkdir", "()Z", false,
                CheckReturnValueAnnotation.CHECK_RETURN_VALUE_MEDIUM_BAD_PRACTICE);
        addMethodAnnotation(Values.DOTTED_JAVA_IO_FILE, "mkdirs", "()Z", false,
                CheckReturnValueAnnotation.CHECK_RETURN_VALUE_MEDIUM_BAD_PRACTICE);
        addMethodAnnotation(Values.DOTTED_JAVA_IO_FILE, "renameTo", "(Ljava/io/File;)Z", false,
                CheckReturnValueAnnotation.CHECK_RETURN_VALUE_MEDIUM_BAD_PRACTICE);
        addMethodAnnotation(Values.DOTTED_JAVA_IO_FILE, "setLastModified", "(J)Z", false,
                CheckReturnValueAnnotation.CHECK_RETURN_VALUE_MEDIUM_BAD_PRACTICE);
        addMethodAnnotation(Values.DOTTED_JAVA_IO_FILE, "setReadOnly", "()Z", false,
                CheckReturnValueAnnotation.CHECK_RETURN_VALUE_MEDIUM_BAD_PRACTICE);
        addMethodAnnotation(Values.DOTTED_JAVA_IO_FILE, "setWritable", "(ZZ)Z", false,
=======
        addMethodAnnotation(JAVA_IO_FILE, "createNewFile", "()Z", false,
                CheckReturnValueAnnotation.CHECK_RETURN_VALUE_MEDIUM_BAD_PRACTICE);
        addMethodAnnotation(JAVA_IO_FILE, "delete", "()Z", false,
                CheckReturnValueAnnotation.CHECK_RETURN_VALUE_MEDIUM_BAD_PRACTICE);
        addMethodAnnotation(JAVA_IO_FILE, "mkdir", "()Z", false,
                CheckReturnValueAnnotation.CHECK_RETURN_VALUE_MEDIUM_BAD_PRACTICE);
        addMethodAnnotation(JAVA_IO_FILE, "mkdirs", "()Z", false,
                CheckReturnValueAnnotation.CHECK_RETURN_VALUE_MEDIUM_BAD_PRACTICE);
        addMethodAnnotation(JAVA_IO_FILE, "renameTo", "(Ljava/io/File;)Z", false,
                CheckReturnValueAnnotation.CHECK_RETURN_VALUE_MEDIUM_BAD_PRACTICE);
        addMethodAnnotation(JAVA_IO_FILE, "setLastModified", "(J)Z", false,
                CheckReturnValueAnnotation.CHECK_RETURN_VALUE_MEDIUM_BAD_PRACTICE);
        addMethodAnnotation(JAVA_IO_FILE, "setReadOnly", "()Z", false,
                CheckReturnValueAnnotation.CHECK_RETURN_VALUE_MEDIUM_BAD_PRACTICE);
        addMethodAnnotation(JAVA_IO_FILE, "setWritable", "(ZZ)Z", false,
>>>>>>> 99b9efd6
                CheckReturnValueAnnotation.CHECK_RETURN_VALUE_MEDIUM_BAD_PRACTICE);
        addMethodAnnotation("java.util.Enumeration", "hasMoreElements", "()Z", false,
                CheckReturnValueAnnotation.CHECK_RETURN_VALUE_MEDIUM);
        addMethodAnnotation("java.security.MessageDigest", "digest", "([B)[B", false,
                CheckReturnValueAnnotation.CHECK_RETURN_VALUE_MEDIUM);

        addMethodAnnotation("java.util.concurrent.locks.ReadWriteLock", "readLock", "()Ljava/util/concurrent/locks/Lock;", false,
                CheckReturnValueAnnotation.CHECK_RETURN_VALUE_HIGH);
        addMethodAnnotation("java.util.concurrent.locks.ReadWriteLock", "writeLock", "()Ljava/util/concurrent/locks/Lock;",
                false, CheckReturnValueAnnotation.CHECK_RETURN_VALUE_HIGH);
        addMethodAnnotation(JAVA_UTIL_CONCURRENT_LOCKS_CONDITION, "await", J_LJAVA_UTIL_CONCURRENT_TIME_UNIT_Z, false,
                CheckReturnValueAnnotation.CHECK_RETURN_VALUE_MEDIUM_BAD_PRACTICE);
        addMethodAnnotation("java.util.concurrent.CountDownLatch", "await", J_LJAVA_UTIL_CONCURRENT_TIME_UNIT_Z, false,
                CheckReturnValueAnnotation.CHECK_RETURN_VALUE_MEDIUM);
        addMethodAnnotation(JAVA_UTIL_CONCURRENT_LOCKS_CONDITION, "awaitUntil", "(Ljava/util/Date;)Z", false,
                CheckReturnValueAnnotation.CHECK_RETURN_VALUE_MEDIUM_BAD_PRACTICE);
        addMethodAnnotation(JAVA_UTIL_CONCURRENT_LOCKS_CONDITION, "awaitNanos", "(J)J", false,
                CheckReturnValueAnnotation.CHECK_RETURN_VALUE_MEDIUM_BAD_PRACTICE);
        addMethodAnnotation("java.util.concurrent.Semaphore", "tryAcquire", J_LJAVA_UTIL_CONCURRENT_TIME_UNIT_Z, false,
                CheckReturnValueAnnotation.CHECK_RETURN_VALUE_HIGH);
        addMethodAnnotation("java.util.concurrent.Semaphore", "tryAcquire", "()Z", false,
                CheckReturnValueAnnotation.CHECK_RETURN_VALUE_HIGH);
        addMethodAnnotation(JAVA_UTIL_CONCURRENT_LOCKS_LOCK, "tryLock", J_LJAVA_UTIL_CONCURRENT_TIME_UNIT_Z, false,
                CheckReturnValueAnnotation.CHECK_RETURN_VALUE_HIGH);
        addMethodAnnotation(JAVA_UTIL_CONCURRENT_LOCKS_LOCK, "newCondition", "()Ljava/util/concurrent/locks/Condition;", false,
                CheckReturnValueAnnotation.CHECK_RETURN_VALUE_HIGH);
        addMethodAnnotation(JAVA_UTIL_CONCURRENT_LOCKS_LOCK, "tryLock", "()Z", false,
                CheckReturnValueAnnotation.CHECK_RETURN_VALUE_HIGH);
        addMethodAnnotation(JAVA_UTIL_CONCURRENT_BLOCKING_QUEUE, OFFER,
                "(Ljava/lang/Object;JLjava/util/concurrent/TimeUnit;)Z", false,
                CheckReturnValueAnnotation.CHECK_RETURN_VALUE_MEDIUM_BAD_PRACTICE);
        addMethodAnnotation(JAVA_UTIL_CONCURRENT_BLOCKING_QUEUE, OFFER, LJAVA_LANG_OBJECT_Z, false,
                CheckReturnValueAnnotation.CHECK_RETURN_VALUE_MEDIUM_BAD_PRACTICE);

        addMethodAnnotation("java.util.concurrent.ConcurrentLinkedQueue", OFFER, LJAVA_LANG_OBJECT_Z, false,
                CheckReturnValueAnnotation.CHECK_RETURN_VALUE_IGNORE);
        addMethodAnnotation("java.util.concurrent.DelayQueue", OFFER, LJAVA_LANG_OBJECT_Z, false,
                CheckReturnValueAnnotation.CHECK_RETURN_VALUE_IGNORE);
        addMethodAnnotation("java.util.concurrent.LinkedBlockingQueue", OFFER, LJAVA_LANG_OBJECT_Z, false,
                CheckReturnValueAnnotation.CHECK_RETURN_VALUE_LOW_BAD_PRACTICE);
        addMethodAnnotation("java.util.LinkedList", OFFER, LJAVA_LANG_OBJECT_Z, false,
                CheckReturnValueAnnotation.CHECK_RETURN_VALUE_IGNORE);
        addMethodAnnotation("java.util.Queue", OFFER, LJAVA_LANG_OBJECT_Z, false,
                CheckReturnValueAnnotation.CHECK_RETURN_VALUE_LOW_BAD_PRACTICE);
        addMethodAnnotation("java.util.concurrent.ArrayBlockingQueue", OFFER, LJAVA_LANG_OBJECT_Z, false,
                CheckReturnValueAnnotation.CHECK_RETURN_VALUE_MEDIUM_BAD_PRACTICE);
        addMethodAnnotation("java.util.concurrent.SynchronousQueue", OFFER, LJAVA_LANG_OBJECT_Z, false,
                CheckReturnValueAnnotation.CHECK_RETURN_VALUE_MEDIUM_BAD_PRACTICE);
        addMethodAnnotation("java.util.PriorityQueue", OFFER, LJAVA_LANG_OBJECT_Z, false,
                CheckReturnValueAnnotation.CHECK_RETURN_VALUE_IGNORE);
        addMethodAnnotation("java.util.concurrent.PriorityBlockingQueue", OFFER, LJAVA_LANG_OBJECT_Z, false,
                CheckReturnValueAnnotation.CHECK_RETURN_VALUE_IGNORE);

        addWarningAboutSubmit(ExecutorService.class);
        addWarningAboutSubmit(ThreadPoolExecutor.class);
        addWarningAboutSubmit(ScheduledThreadPoolExecutor.class);
        addWarningAboutSubmit(AbstractExecutorService.class);

        addMethodAnnotation(JAVA_UTIL_CONCURRENT_BLOCKING_QUEUE, "poll", "(JLjava/util/concurrent/TimeUnit;)Ljava/lang/Object;",
                false, CheckReturnValueAnnotation.CHECK_RETURN_VALUE_MEDIUM);
        addMethodAnnotation("java.util.Queue", "poll", "()Ljava/lang/Object;", false,
                CheckReturnValueAnnotation.CHECK_RETURN_VALUE_LOW);

<<<<<<< HEAD
        addDefaultMethodAnnotation(Values.DOTTED_JAVA_LANG_STRING, CheckReturnValueAnnotation.CHECK_RETURN_VALUE_HIGH);
        addMethodAnnotation(Values.DOTTED_JAVA_LANG_STRING, "getBytes", "(Ljava/lang/String;)[B", false,
                CheckReturnValueAnnotation.CHECK_RETURN_VALUE_IGNORE);
        addMethodAnnotation(Values.DOTTED_JAVA_LANG_STRING, "charAt", "(I)C", false, CheckReturnValueAnnotation.CHECK_RETURN_VALUE_LOW);
        addMethodAnnotation(Values.DOTTED_JAVA_LANG_STRING, "toString", "()Ljava/lang/String;", false,
                CheckReturnValueAnnotation.CHECK_RETURN_VALUE_LOW);
        addMethodAnnotation(Values.DOTTED_JAVA_LANG_STRING, "length", "()I", false, CheckReturnValueAnnotation.CHECK_RETURN_VALUE_LOW);
        addMethodAnnotation(Values.DOTTED_JAVA_LANG_STRING, "matches", "(Ljava/lang/String;)Z", false,
                CheckReturnValueAnnotation.CHECK_RETURN_VALUE_LOW);
        addMethodAnnotation(Values.DOTTED_JAVA_LANG_STRING, "intern", "()Ljava/lang/String;", false,
                CheckReturnValueAnnotation.CHECK_RETURN_VALUE_MEDIUM);
        addMethodAnnotation(Values.DOTTED_JAVA_LANG_STRING, Const.CONSTRUCTOR_NAME, "([BLjava/lang/String;)V", false,
                CheckReturnValueAnnotation.CHECK_RETURN_VALUE_IGNORE);
        addMethodAnnotation(Values.DOTTED_JAVA_LANG_STRING, Const.CONSTRUCTOR_NAME, "(Ljava/lang/String;)V", false,
                CheckReturnValueAnnotation.CHECK_RETURN_VALUE_LOW);
        addMethodAnnotation(Values.DOTTED_JAVA_LANG_STRING, Const.CONSTRUCTOR_NAME, "()V", false, CheckReturnValueAnnotation.CHECK_RETURN_VALUE_LOW);
        addDefaultMethodAnnotation("java.math.BigDecimal", CheckReturnValueAnnotation.CHECK_RETURN_VALUE_HIGH);
        addMethodAnnotation("java.math.BigDecimal", "inflate", "()Ljava/math/BigInteger;", false,
=======
        addDefaultMethodAnnotation(JAVA_LANG_STRING, CheckReturnValueAnnotation.CHECK_RETURN_VALUE_HIGH);
        addMethodAnnotation(JAVA_LANG_STRING, "getBytes", "(Ljava/lang/String;)[B", false,
                CheckReturnValueAnnotation.CHECK_RETURN_VALUE_IGNORE);
        addMethodAnnotation(JAVA_LANG_STRING, "charAt", "(I)C", false, CheckReturnValueAnnotation.CHECK_RETURN_VALUE_LOW);
        addMethodAnnotation(JAVA_LANG_STRING, "toString", "()Ljava/lang/String;", false,
                CheckReturnValueAnnotation.CHECK_RETURN_VALUE_LOW);
        addMethodAnnotation(JAVA_LANG_STRING, "length", "()I", false, CheckReturnValueAnnotation.CHECK_RETURN_VALUE_LOW);
        addMethodAnnotation(JAVA_LANG_STRING, "matches", "(Ljava/lang/String;)Z", false,
                CheckReturnValueAnnotation.CHECK_RETURN_VALUE_LOW);
        addMethodAnnotation(JAVA_LANG_STRING, "intern", "()Ljava/lang/String;", false,
                CheckReturnValueAnnotation.CHECK_RETURN_VALUE_MEDIUM);
        addMethodAnnotation(JAVA_LANG_STRING, Const.CONSTRUCTOR_NAME, "([BLjava/lang/String;)V", false,
                CheckReturnValueAnnotation.CHECK_RETURN_VALUE_IGNORE);
        addMethodAnnotation(JAVA_LANG_STRING, Const.CONSTRUCTOR_NAME, LJAVA_LANG_STRING_V, false,
                CheckReturnValueAnnotation.CHECK_RETURN_VALUE_LOW);
        addMethodAnnotation(JAVA_LANG_STRING, Const.CONSTRUCTOR_NAME, "()V", false, CheckReturnValueAnnotation.CHECK_RETURN_VALUE_LOW);
        addDefaultMethodAnnotation(JAVA_MATH_BIG_DECIMAL, CheckReturnValueAnnotation.CHECK_RETURN_VALUE_HIGH);
        addMethodAnnotation(JAVA_MATH_BIG_DECIMAL, "inflate", "()Ljava/math/BigInteger;", false,
>>>>>>> 99b9efd6
                CheckReturnValueAnnotation.CHECK_RETURN_VALUE_IGNORE);
        addMethodAnnotation(JAVA_MATH_BIG_DECIMAL, "precision", "()I", false,
                CheckReturnValueAnnotation.CHECK_RETURN_VALUE_MEDIUM);

        addMethodAnnotation(JAVA_MATH_BIG_DECIMAL, "toBigIntegerExact", "()Ljava/math/BigInteger;", false,
                CheckReturnValueAnnotation.CHECK_RETURN_VALUE_IGNORE);
        addMethodAnnotation(JAVA_MATH_BIG_DECIMAL, "longValueExact", "()J", false,
                CheckReturnValueAnnotation.CHECK_RETURN_VALUE_IGNORE);
        addMethodAnnotation(JAVA_MATH_BIG_DECIMAL, "intValueExact", "()I", false,
                CheckReturnValueAnnotation.CHECK_RETURN_VALUE_IGNORE);
        addMethodAnnotation(JAVA_MATH_BIG_DECIMAL, "shortValueExact", "()S", false,
                CheckReturnValueAnnotation.CHECK_RETURN_VALUE_IGNORE);
        addMethodAnnotation(JAVA_MATH_BIG_DECIMAL, "byteValueExact", "()B", false,
                CheckReturnValueAnnotation.CHECK_RETURN_VALUE_IGNORE);
        addMethodAnnotation(JAVA_MATH_BIG_DECIMAL, Const.CONSTRUCTOR_NAME, LJAVA_LANG_STRING_V, false,
                CheckReturnValueAnnotation.CHECK_RETURN_VALUE_IGNORE);
        addMethodAnnotation(JAVA_MATH_BIG_DECIMAL, "intValue", "()I", false,
                CheckReturnValueAnnotation.CHECK_RETURN_VALUE_IGNORE);
        addMethodAnnotation(JAVA_MATH_BIG_DECIMAL, "stripZerosToMatchScale", "(J)Ljava/math/BigDecimal;", false,
                CheckReturnValueAnnotation.CHECK_RETURN_VALUE_IGNORE);

        addDefaultMethodAnnotation(JAVA_MATH_BIG_INTEGER, CheckReturnValueAnnotation.CHECK_RETURN_VALUE_HIGH);
        addMethodAnnotation(JAVA_MATH_BIG_INTEGER, "addOne", "([IIII)I", true,
                CheckReturnValueAnnotation.CHECK_RETURN_VALUE_IGNORE);
        addMethodAnnotation(JAVA_MATH_BIG_INTEGER, "subN", "([I[II)I", true,
                CheckReturnValueAnnotation.CHECK_RETURN_VALUE_IGNORE);
        addMethodAnnotation(JAVA_MATH_BIG_INTEGER, Const.CONSTRUCTOR_NAME, LJAVA_LANG_STRING_V, false,
                CheckReturnValueAnnotation.CHECK_RETURN_VALUE_IGNORE);
        addDefaultMethodAnnotation("java.sql.Connection", CheckReturnValueAnnotation.CHECK_RETURN_VALUE_MEDIUM);
        addDefaultMethodAnnotation(JAVA_NET_INET_ADDRESS, CheckReturnValueAnnotation.CHECK_RETURN_VALUE_MEDIUM);
        addMethodAnnotation(JAVA_NET_INET_ADDRESS, "getByName", "(Ljava/lang/String;)Ljava/net/InetAddress;", true,
                CheckReturnValueAnnotation.CHECK_RETURN_VALUE_IGNORE);
        addMethodAnnotation(JAVA_NET_INET_ADDRESS, "getAllByName", "(Ljava/lang/String;)[Ljava/net/InetAddress;", true,
                CheckReturnValueAnnotation.CHECK_RETURN_VALUE_IGNORE);
        addMethodAnnotation(JAVA_LANG_PROCESS_BUILDER, REDIRECT_ERROR_STREAM, "()Z", false,
                CheckReturnValueAnnotation.CHECK_RETURN_VALUE_MEDIUM);

        addMethodAnnotation(JAVA_LANG_PROCESS_BUILDER, REDIRECT_ERROR_STREAM, "()Z", false,
                CheckReturnValueAnnotation.CHECK_RETURN_VALUE_MEDIUM);
        addMethodAnnotation(JAVA_LANG_PROCESS_BUILDER, REDIRECT_ERROR_STREAM, "()Z", false,
                CheckReturnValueAnnotation.CHECK_RETURN_VALUE_MEDIUM);

        addMethodAnnotation("com.google.common.base.Preconditions", "checkNotNull", "(Ljava/lang/Object;)Ljava/lang/Object;", true,
                CheckReturnValueAnnotation.CHECK_RETURN_VALUE_IGNORE);

        addDefaultMethodAnnotation("jsr166z.forkjoin.ParallelArray", CheckReturnValueAnnotation.CHECK_RETURN_VALUE_MEDIUM);
        addDefaultMethodAnnotation("jsr166z.forkjoin.ParallelLongArray", CheckReturnValueAnnotation.CHECK_RETURN_VALUE_MEDIUM);
        addDefaultMethodAnnotation("jsr166z.forkjoin.ParallelDoubleArray", CheckReturnValueAnnotation.CHECK_RETURN_VALUE_MEDIUM);


        addMethodAnnotation(java.sql.Statement.class, "executeQuery", "(Ljava/lang/String;)Ljava/sql/ResultSet;", false,
                CheckReturnValueAnnotation.CHECK_RETURN_VALUE_MEDIUM);
        addMethodAnnotation(java.sql.PreparedStatement.class, "executeQuery", "()Ljava/sql/ResultSet;", false,
                CheckReturnValueAnnotation.CHECK_RETURN_VALUE_MEDIUM);
        AnalysisContext.currentAnalysisContext().setMissingClassWarningsSuppressed(missingClassWarningsSuppressed);

        try {
            throwableClass = Repository.lookupClass("java.lang.Throwable");
        } catch (ClassNotFoundException e) {
            AnalysisContext.reportMissingClass(e);
        }
        try {
            threadClass = Repository.lookupClass("java.lang.Thread");
        } catch (ClassNotFoundException e) {
            AnalysisContext.reportMissingClass(e);
        }
    }

    /**
     * @param c
     */
    private void addWarningAboutSubmit(Class<? extends ExecutorService> c) {
        addMethodAnnotation(c.getName(), SUBMIT,
                "(Ljava/util/concurrent/Callable;)Ljava/util/concurrent/Future;", false,
                CheckReturnValueAnnotation.CHECK_RETURN_VALUE_MEDIUM_BAD_PRACTICE);
        addMethodAnnotation(c.getName(), SUBMIT,
                "(Ljava/lang/Runnable;)Ljava/util/concurrent/Future;", false,
                CheckReturnValueAnnotation.CHECK_RETURN_VALUE_LOW_BAD_PRACTICE);
        addMethodAnnotation(c.getName(), SUBMIT,
                "(Ljava/lang/Runnable;Ljava/lang/Object;)Ljava/util/concurrent/Future;", false,
                CheckReturnValueAnnotation.CHECK_RETURN_VALUE_MEDIUM_BAD_PRACTICE);
    }

    @Nullable
    private CheckReturnValueAnnotation getResolvedAnnotationOnConstructor(XMethod m) {
        try {
            if (throwableClass != null && Repository.instanceOf(m.getClassName(), throwableClass)) {
                return CheckReturnValueAnnotation.CHECK_RETURN_VALUE_VERY_HIGH;
            }
        } catch (ClassNotFoundException e) {
            AnalysisContext.reportMissingClass(e);
        }
        if ("java.lang.Thread".equals(m.getClassName())) {
            return CheckReturnValueAnnotation.CHECK_RETURN_VALUE_VERY_HIGH;
        }
        try {
            if (threadClass != null && Repository.instanceOf(m.getClassName(), threadClass)) {
                return CheckReturnValueAnnotation.CHECK_RETURN_VALUE_LOW;
            }
        } catch (ClassNotFoundException e) {
            AnalysisContext.reportMissingClass(e);
        }
        return null;
    }

    @Override
    public CheckReturnValueAnnotation getResolvedAnnotation(Object o, boolean getMinimal) {
        if (!(o instanceof XMethod)) {
            return null;
        }
        XMethod m = (XMethod) o;
        if (m.getName().startsWith("access$")) {
            return null;
        } else if (Const.CONSTRUCTOR_NAME.equals(m.getName())) {
            CheckReturnValueAnnotation a = getResolvedAnnotationOnConstructor(m);
            if (a != null) {
              return a;
            }
        } else if ("equals".equals(m.getName()) && LJAVA_LANG_OBJECT_Z.equals(m.getSignature()) && !m.isStatic()) {
            return CheckReturnValueAnnotation.CHECK_RETURN_VALUE_MEDIUM;
        } else if (m.getSignature().endsWith(")Ljava/lang/String;")
                && ("java.lang.StringBuffer".equals(m.getClassName()) || "java.lang.StringBuilder".equals(m.getClassName()))) {
            return CheckReturnValueAnnotation.CHECK_RETURN_VALUE_MEDIUM;
        }
        CheckReturnValueAnnotation annotationOnMethod = super.getResolvedAnnotation(o, getMinimal);
        if (annotationOnMethod == null) {
            // https://github.com/spotbugs/spotbugs/issues/429
            // BuildCheckReturnAnnotationDatabase does not visit non-application classes,
            // so we need to check package info dynamically

            return packageInfoCache.computeIfAbsent(m.getPackageName(), this::parsePackage);
        }
        return annotationOnMethod;
    }

    @SlashedClassName
    private static final String NAME_OF_CHECK_RETURN_NULL_SPOTBUGS = "edu/umd/cs/findbugs/annotations/CheckReturnValue";
    @SlashedClassName
    private static final String NAME_OF_CHECK_RETURN_NULL_JSR305 = "javax/annotation/CheckReturnValue";
    @SlashedClassName
    private static final String NAME_OF_CHECK_RETURN_NULL_ERRORPRONE = "com/google/errorprone/annotations/CheckReturnValue";
    @SlashedClassName
    private static final String NAME_OF_CAN_IGNORE_RETURN_VALUE = "com/google/errorprone/annotations/CanIgnoreReturnValue";

    private final Map<String, CheckReturnValueAnnotation> packageInfoCache = new HashMap<>();

    /**
     * Try to find default {@link CheckReturnValueAnnotation} for methods inside of target class.
     *
     */
    @CheckForNull
    private CheckReturnValueAnnotation parsePackage(@DottedClassName String packageName) {
        String className = ClassName.toSlashedClassName(packageName) + "/package-info";
        ClassDescriptor descriptor = DescriptorFactory.createClassDescriptor(className);
        // ClassInfoAnalysisEngine doesn't support parsing package-info to generate XClass, so use JavaClass instead
        JavaClass clazz;
        try {
            clazz = AnalysisContext.currentAnalysisContext().lookupClass(descriptor);
        } catch (ClassNotFoundException e) {
            // no annotation on package
            return null;
        }

        for (AnnotationEntry entry : clazz.getAnnotationEntries()) {
            @SlashedClassName
            String type = entry.getAnnotationType();

            switch (type) {
            case NAME_OF_CHECK_RETURN_NULL_SPOTBUGS:
                return createSpotBugsAnnotation(entry);
            case NAME_OF_CHECK_RETURN_NULL_JSR305:
                return createJSR305Annotation(entry);
            case NAME_OF_CHECK_RETURN_NULL_ERRORPRONE:
                return CheckReturnValueAnnotation.createFor(When.ALWAYS);
            case NAME_OF_CAN_IGNORE_RETURN_VALUE:
                return CheckReturnValueAnnotation.createFor(When.NEVER);
            default:
                // check next annotation
            }
        }

        return null;
    }

    private CheckReturnValueAnnotation createJSR305Annotation(AnnotationEntry entry) {
        for (ElementValuePair pair : entry.getElementValuePairs()) {
            if (pair.getNameString().equals("when")) {
                return CheckReturnValueAnnotation.createFor(When.valueOf(pair.getValue().stringifyValue()));
            }
        }
        // use default value
        return CheckReturnValueAnnotation.createFor(When.ALWAYS);
    }

    private CheckReturnValueAnnotation createSpotBugsAnnotation(AnnotationEntry entry) {
        for (ElementValuePair pair : entry.getElementValuePairs()) {
            if (pair.getNameString().equals("confidence")) {
                return CheckReturnValueAnnotation.parse(pair.getValue().stringifyValue());
            }
        }
        // use default value
        return CheckReturnValueAnnotation.parse(Confidence.MEDIUM.name());
    }
}<|MERGE_RESOLUTION|>--- conflicted
+++ resolved
@@ -81,23 +81,6 @@
         boolean missingClassWarningsSuppressed = AnalysisContext.currentAnalysisContext().setMissingClassWarningsSuppressed(true);
 
         addMethodAnnotation("java.util.Iterator", "hasNext", "()Z", false, CheckReturnValueAnnotation.CHECK_RETURN_VALUE_LOW);
-<<<<<<< HEAD
-        addMethodAnnotation(Values.DOTTED_JAVA_IO_FILE, "createNewFile", "()Z", false,
-                CheckReturnValueAnnotation.CHECK_RETURN_VALUE_MEDIUM_BAD_PRACTICE);
-        addMethodAnnotation(Values.DOTTED_JAVA_IO_FILE, "delete", "()Z", false,
-                CheckReturnValueAnnotation.CHECK_RETURN_VALUE_MEDIUM_BAD_PRACTICE);
-        addMethodAnnotation(Values.DOTTED_JAVA_IO_FILE, "mkdir", "()Z", false,
-                CheckReturnValueAnnotation.CHECK_RETURN_VALUE_MEDIUM_BAD_PRACTICE);
-        addMethodAnnotation(Values.DOTTED_JAVA_IO_FILE, "mkdirs", "()Z", false,
-                CheckReturnValueAnnotation.CHECK_RETURN_VALUE_MEDIUM_BAD_PRACTICE);
-        addMethodAnnotation(Values.DOTTED_JAVA_IO_FILE, "renameTo", "(Ljava/io/File;)Z", false,
-                CheckReturnValueAnnotation.CHECK_RETURN_VALUE_MEDIUM_BAD_PRACTICE);
-        addMethodAnnotation(Values.DOTTED_JAVA_IO_FILE, "setLastModified", "(J)Z", false,
-                CheckReturnValueAnnotation.CHECK_RETURN_VALUE_MEDIUM_BAD_PRACTICE);
-        addMethodAnnotation(Values.DOTTED_JAVA_IO_FILE, "setReadOnly", "()Z", false,
-                CheckReturnValueAnnotation.CHECK_RETURN_VALUE_MEDIUM_BAD_PRACTICE);
-        addMethodAnnotation(Values.DOTTED_JAVA_IO_FILE, "setWritable", "(ZZ)Z", false,
-=======
         addMethodAnnotation(JAVA_IO_FILE, "createNewFile", "()Z", false,
                 CheckReturnValueAnnotation.CHECK_RETURN_VALUE_MEDIUM_BAD_PRACTICE);
         addMethodAnnotation(JAVA_IO_FILE, "delete", "()Z", false,
@@ -113,7 +96,6 @@
         addMethodAnnotation(JAVA_IO_FILE, "setReadOnly", "()Z", false,
                 CheckReturnValueAnnotation.CHECK_RETURN_VALUE_MEDIUM_BAD_PRACTICE);
         addMethodAnnotation(JAVA_IO_FILE, "setWritable", "(ZZ)Z", false,
->>>>>>> 99b9efd6
                 CheckReturnValueAnnotation.CHECK_RETURN_VALUE_MEDIUM_BAD_PRACTICE);
         addMethodAnnotation("java.util.Enumeration", "hasMoreElements", "()Z", false,
                 CheckReturnValueAnnotation.CHECK_RETURN_VALUE_MEDIUM);
@@ -177,26 +159,6 @@
         addMethodAnnotation("java.util.Queue", "poll", "()Ljava/lang/Object;", false,
                 CheckReturnValueAnnotation.CHECK_RETURN_VALUE_LOW);
 
-<<<<<<< HEAD
-        addDefaultMethodAnnotation(Values.DOTTED_JAVA_LANG_STRING, CheckReturnValueAnnotation.CHECK_RETURN_VALUE_HIGH);
-        addMethodAnnotation(Values.DOTTED_JAVA_LANG_STRING, "getBytes", "(Ljava/lang/String;)[B", false,
-                CheckReturnValueAnnotation.CHECK_RETURN_VALUE_IGNORE);
-        addMethodAnnotation(Values.DOTTED_JAVA_LANG_STRING, "charAt", "(I)C", false, CheckReturnValueAnnotation.CHECK_RETURN_VALUE_LOW);
-        addMethodAnnotation(Values.DOTTED_JAVA_LANG_STRING, "toString", "()Ljava/lang/String;", false,
-                CheckReturnValueAnnotation.CHECK_RETURN_VALUE_LOW);
-        addMethodAnnotation(Values.DOTTED_JAVA_LANG_STRING, "length", "()I", false, CheckReturnValueAnnotation.CHECK_RETURN_VALUE_LOW);
-        addMethodAnnotation(Values.DOTTED_JAVA_LANG_STRING, "matches", "(Ljava/lang/String;)Z", false,
-                CheckReturnValueAnnotation.CHECK_RETURN_VALUE_LOW);
-        addMethodAnnotation(Values.DOTTED_JAVA_LANG_STRING, "intern", "()Ljava/lang/String;", false,
-                CheckReturnValueAnnotation.CHECK_RETURN_VALUE_MEDIUM);
-        addMethodAnnotation(Values.DOTTED_JAVA_LANG_STRING, Const.CONSTRUCTOR_NAME, "([BLjava/lang/String;)V", false,
-                CheckReturnValueAnnotation.CHECK_RETURN_VALUE_IGNORE);
-        addMethodAnnotation(Values.DOTTED_JAVA_LANG_STRING, Const.CONSTRUCTOR_NAME, "(Ljava/lang/String;)V", false,
-                CheckReturnValueAnnotation.CHECK_RETURN_VALUE_LOW);
-        addMethodAnnotation(Values.DOTTED_JAVA_LANG_STRING, Const.CONSTRUCTOR_NAME, "()V", false, CheckReturnValueAnnotation.CHECK_RETURN_VALUE_LOW);
-        addDefaultMethodAnnotation("java.math.BigDecimal", CheckReturnValueAnnotation.CHECK_RETURN_VALUE_HIGH);
-        addMethodAnnotation("java.math.BigDecimal", "inflate", "()Ljava/math/BigInteger;", false,
-=======
         addDefaultMethodAnnotation(JAVA_LANG_STRING, CheckReturnValueAnnotation.CHECK_RETURN_VALUE_HIGH);
         addMethodAnnotation(JAVA_LANG_STRING, "getBytes", "(Ljava/lang/String;)[B", false,
                 CheckReturnValueAnnotation.CHECK_RETURN_VALUE_IGNORE);
@@ -215,7 +177,6 @@
         addMethodAnnotation(JAVA_LANG_STRING, Const.CONSTRUCTOR_NAME, "()V", false, CheckReturnValueAnnotation.CHECK_RETURN_VALUE_LOW);
         addDefaultMethodAnnotation(JAVA_MATH_BIG_DECIMAL, CheckReturnValueAnnotation.CHECK_RETURN_VALUE_HIGH);
         addMethodAnnotation(JAVA_MATH_BIG_DECIMAL, "inflate", "()Ljava/math/BigInteger;", false,
->>>>>>> 99b9efd6
                 CheckReturnValueAnnotation.CHECK_RETURN_VALUE_IGNORE);
         addMethodAnnotation(JAVA_MATH_BIG_DECIMAL, "precision", "()I", false,
                 CheckReturnValueAnnotation.CHECK_RETURN_VALUE_MEDIUM);
