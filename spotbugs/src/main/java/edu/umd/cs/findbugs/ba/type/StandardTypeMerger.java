--- conflicted
+++ resolved
@@ -33,7 +33,6 @@
 import edu.umd.cs.findbugs.ba.ch.Subtypes2;
 import edu.umd.cs.findbugs.ba.generic.GenericObjectType;
 import edu.umd.cs.findbugs.ba.generic.GenericUtilities;
-import edu.umd.cs.findbugs.util.Values;
 
 /**
  * A TypeMerger which applies standard Java semantics when merging Types.
@@ -48,11 +47,6 @@
 
     private final ExceptionSetFactory exceptionSetFactory;
 
-<<<<<<< HEAD
-=======
-    private static final ObjectType OBJECT_TYPE = ObjectTypeFactory.getInstance(Values.DOTTED_JAVA_LANG_OBJECT);
-
->>>>>>> 7d07baf0
     /**
      * Constructor.
      *
@@ -252,4 +246,4 @@
         }
     }
 
-}
+}